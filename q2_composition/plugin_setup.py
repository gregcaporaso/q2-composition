--- conflicted
+++ resolved
@@ -12,12 +12,7 @@
 
 from qiime2.plugin import (Int, Float, Bool, Str, List,
                            Choices, Citations, Plugin, Metadata,
-<<<<<<< HEAD
                            MetadataColumn, Categorical, Range)
-=======
-                           MetadataColumn, Categorical)
-
->>>>>>> f040b452
 from q2_types.feature_table import FeatureTable, Frequency, Composition
 from q2_types.feature_data import FeatureData
 
